<<<<<<< HEAD
import binascii
import re
import sys

from pyevmasm import disassemble_all

from .cfg import CFG
from .cfg.function import Function
from .known_hashes import known_hashes
from .value_set_analysis import StackValueAnalysis

DISPATCHER_ID = -2
FALLBACK_ID = -1


def get_info(cfg):
    cfg.add_function(Function(DISPATCHER_ID, 0, cfg.basic_blocks[0]))

    for function in cfg.functions:
        if function.hash_id == FALLBACK_ID:
            function.name = '_fallback'
        elif function.hash_id == DISPATCHER_ID:
            function.name = '_dispatcher'
        else:
            if function.hash_id in known_hashes:
                function.name = known_hashes[function.hash_id]

    for function in cfg.functions:
        vsa = StackValueAnalysis(
            function.entry,
            cfg.basic_blocks,
            cfg.instructions,
            function.hash_id
        )
        bbs = vsa.analyze()

        function.basic_blocks = [cfg.basic_blocks[bb] for bb in bbs]

        function.check_payable()
        function.check_view()
        function.check_pure()

def output_to_dot(functions):
    for function in functions:
        function.output_to_dot('test_')

def main():
    filename = sys.argv[1]

    with open(filename) as f:
        bytecode = f.read().replace('\n','')
        cfg = CFG(binascii.unhexlify(bytecode))
        cfg.remove_metadata()
        cfg.compute_basic_blocks()
        cfg.compute_functions(cfg.basic_blocks[0], True)
        get_info(cfg)
        print('End of analysis')
        for function in cfg.functions:
            print(function)
        output_to_dot(cfg.functions)


if __name__ == '__main__':
    main()
=======
from .cfg_builder import main

main()
>>>>>>> 83db5a30
<|MERGE_RESOLUTION|>--- conflicted
+++ resolved
@@ -1,4 +1,3 @@
-<<<<<<< HEAD
 import binascii
 import re
 import sys
@@ -28,9 +27,8 @@
 
     for function in cfg.functions:
         vsa = StackValueAnalysis(
+            cfg,
             function.entry,
-            cfg.basic_blocks,
-            cfg.instructions,
             function.hash_id
         )
         bbs = vsa.analyze()
@@ -62,9 +60,4 @@
 
 
 if __name__ == '__main__':
-    main()
-=======
-from .cfg_builder import main
-
-main()
->>>>>>> 83db5a30
+    main()